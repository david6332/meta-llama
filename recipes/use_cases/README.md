## [VideoSummary](VideoSummary.ipynb): Ask Llama 3 to Summarize a Long YouTube Video (using Replicate or [OctoAI](../llama_api_providers/OctoAI_API_examples/VideoSummary.ipynb))
This demo app uses Llama 3 to return a text summary of a YouTube video. It shows how to retrieve the caption of a YouTube video and how to ask Llama to summarize the content in different ways, from the simplest naive way that works for short text to more advanced methods of using LangChain's map_reduce and refine to overcome the 8K context length limit of Llama 3.

## [NBA2023-24](./text2sql/StructuredLlama.ipynb): Ask Llama 3 about Structured Data
This demo app shows how to use LangChain and Llama 3 to let users ask questions about **structured** data stored in a SQL DB. As the 2023-24 NBA season is entering the playoff, we use the NBA roster info saved in a SQLite DB to show you how to ask Llama 3 questions about your favorite teams or players.

## [LiveData](LiveData.ipynb): Ask Llama 3 about Live Data (using Replicate or [OctoAI](../llama_api_providers/OctoAI_API_examples/LiveData.ipynb))
This demo app shows how to perform live data augmented generation tasks with Llama 3, [LlamaIndex](https://github.com/run-llama/llama_index), another leading open-source framework for building LLM apps, and the [Tavily](https://tavily.com) live search API.

## [WhatsApp Chatbot](./chatbots/whatsapp_llama/whatsapp_llama3.md): Building a Llama 3 Enabled WhatsApp Chatbot
This step-by-step tutorial shows how to use the [WhatsApp Business API](https://developers.facebook.com/docs/whatsapp/cloud-api/overview) to build a Llama 3 enabled WhatsApp chatbot.

## [Messenger Chatbot](./chatbots/messenger_llama/messenger_llama3.md): Building a Llama 3 Enabled Messenger Chatbot
This step-by-step tutorial shows how to use the [Messenger Platform](https://developers.facebook.com/docs/messenger-platform/overview) to build a Llama 3 enabled Messenger chatbot.

### RAG Chatbot Example (running [locally](./chatbots/RAG_chatbot/RAG_Chatbot_Example.ipynb) or on [OctoAI](../llama_api_providers/OctoAI_API_examples/RAG_Chatbot_example/RAG_Chatbot_Example.ipynb))
A complete example of how to build a Llama 3 chatbot hosted on your browser that can answer questions based on your own data using retrieval augmented generation (RAG). You can run Llama2 locally if you have a good enough GPU or on OctoAI if you follow the note [here](../README.md#octoai_note).

<<<<<<< HEAD
## [Sales Bot](./chatbots/sales_bot/SalesBot.ipynb): Sales Bot with Llama3 - A Summarization and RAG Use Case

An summarization + RAG use case built around the Amazon product review Kaggle dataset to build a helpful Music Store Sales Bot. The summarization and RAG are built on top of Llama models hosted on OctoAI, and the vector database is hosted on Weaviate Cloud Services.
=======
## [Media Generation](./MediaGen.ipynb): Building a Video Generation Pipeline with Llama3

This step-by-step tutorial shows how to use leverage Llama 3 to drive the generation of animated videos using SDXL and SVD. More specifically it relies on JSON formatting to produce a scene-by-scene story board of a recipe video. The user provides the name of a dish, then Llama 3 describes a step by step guide to reproduce the said dish. This step by step guide is brought to life with models like SDXL and SVD.
>>>>>>> 88324236
<|MERGE_RESOLUTION|>--- conflicted
+++ resolved
@@ -16,12 +16,8 @@
 ### RAG Chatbot Example (running [locally](./chatbots/RAG_chatbot/RAG_Chatbot_Example.ipynb) or on [OctoAI](../llama_api_providers/OctoAI_API_examples/RAG_Chatbot_example/RAG_Chatbot_Example.ipynb))
 A complete example of how to build a Llama 3 chatbot hosted on your browser that can answer questions based on your own data using retrieval augmented generation (RAG). You can run Llama2 locally if you have a good enough GPU or on OctoAI if you follow the note [here](../README.md#octoai_note).
 
-<<<<<<< HEAD
 ## [Sales Bot](./chatbots/sales_bot/SalesBot.ipynb): Sales Bot with Llama3 - A Summarization and RAG Use Case
+An summarization + RAG use case built around the Amazon product review Kaggle dataset to build a helpful Music Store Sales Bot. The summarization and RAG are built on top of Llama models hosted on OctoAI, and the vector database is hosted on Weaviate Cloud Services.
 
-An summarization + RAG use case built around the Amazon product review Kaggle dataset to build a helpful Music Store Sales Bot. The summarization and RAG are built on top of Llama models hosted on OctoAI, and the vector database is hosted on Weaviate Cloud Services.
-=======
 ## [Media Generation](./MediaGen.ipynb): Building a Video Generation Pipeline with Llama3
-
-This step-by-step tutorial shows how to use leverage Llama 3 to drive the generation of animated videos using SDXL and SVD. More specifically it relies on JSON formatting to produce a scene-by-scene story board of a recipe video. The user provides the name of a dish, then Llama 3 describes a step by step guide to reproduce the said dish. This step by step guide is brought to life with models like SDXL and SVD.
->>>>>>> 88324236
+This step-by-step tutorial shows how to use leverage Llama 3 to drive the generation of animated videos using SDXL and SVD. More specifically it relies on JSON formatting to produce a scene-by-scene story board of a recipe video. The user provides the name of a dish, then Llama 3 describes a step by step guide to reproduce the said dish. This step by step guide is brought to life with models like SDXL and SVD.