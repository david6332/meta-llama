# Meta Llama Guard demo
<!-- markdown-link-check-disable -->
Meta Llama Guard is a language model that provides input and output guardrails for LLM inference. For more details and model cards, please visit the main repository for each model, [Meta Llama Guard](https://github.com/meta-llama/PurpleLlama/tree/main/Llama-Guard) and Meta [Llama Guard 2](https://github.com/meta-llama/PurpleLlama/tree/main/Llama-Guard2).

<<<<<<< HEAD
This folder contains example notebooks on running Llama Guard stand alone and validating Llama Guard performance against a reference dataset. The dataset is not provided, only the format in which it should be to use the scripts out of the box. Additionally, Llama Guard is being used as an optional safety checker when running the regular Llama [inference script](../../inference/local_inference/inference.py).

## Requirements
1. Access to Llama guard model weights on Hugging Face. To get access, follow the steps described [here](https://github.com/facebookresearch/PurpleLlama/tree/main/Llama-Guard#download)
2. Llama recipes package and it's dependencies [installed](https://github.com/albertodepaola/llama-recipes/blob/llama-guard-data-formatter-example/README.md#installation)
3. A GPU with 8GB or available memory or more. 
=======
This folder contains an example file to run inference with a locally hosted model, either using the Hugging Face Hub or a local path. 

## Requirements
1. Access to Llama guard model weights on Hugging Face. To get access, follow the steps described [here](https://github.com/facebookresearch/PurpleLlama/tree/main/Llama-Guard#download)
2. Llama recipes package and it's dependencies [installed](https://github.com/meta-llama/llama-recipes?tab=readme-ov-file#installing)

>>>>>>> 88324236

## Llama Guard inference notebook
For testing, you can add User or User/Agent interactions into the prompts list and the run the script to verify the results. When the conversation has one or more Agent responses, it's considered of type agent. 


```
    prompts: List[Tuple[List[str], AgentType]] = [
        (["<Sample user prompt>"], AgentType.USER),

        (["<Sample user prompt>",
        "<Sample agent response>"], AgentType.AGENT),

        (["<Sample user prompt>",
        "<Sample agent response>",
        "<Sample user reply>",
        "<Sample agent response>",], AgentType.AGENT),

    ]
```
The complete prompt is built with the `build_custom_prompt` function, defined in [prompt_format.py](../../../src/llama_recipes/inference/prompt_format_utils.py). The file contains the default Meta Llama Guard categories. These categories can adjusted and new ones can be added, as described in the [research paper](https://ai.meta.com/research/publications/llama-guard-llm-based-input-output-safeguard-for-human-ai-conversations/), on section 4.5 Studying the adaptability of the model.
<!-- markdown-link-check-enable -->

To run the samples, execute the [Inference notebook](inference.ipynb).

<<<<<<< HEAD
## Llama Guard validation notebook
=======
`python recipes/responsible_ai/llama_guard/inference.py`
>>>>>>> 88324236

For more details on how to evaluate the performance of the model against a custom dataset, refer to the [Validation](validation.ipynb) notebook.

To run it with a local model, you can use the `model_id` param in the inference script:

`python recipes/responsible_ai/llama_guard/inference.py --model_id=/home/ubuntu/models/llama3/llama_guard_2-hf/ --llama_guard_version=LLAMA_GUARD_2`

Note: Make sure to also add the llama_guard_version if when it does not match the default, the script allows you to run the prompt format from Meta Llama Guard 1 on Meta Llama Guard 2

## Inference Safety Checker
When running the regular inference script with prompts, Meta Llama Guard will be used as a safety checker on the user prompt and the model output. If both are safe, the result will be shown, else a message with the error will be shown, with the word unsafe and a comma separated list of categories infringed. Meta Llama Guard is always loaded quantized using Hugging Face Transformers library with bitsandbytes.

In this case, the default categories are applied by the tokenizer, using the `apply_chat_template` method.

Use this command for testing with a quantized Llama model, modifying the values accordingly:

`python examples/inference.py --model_name <path_to_regular_llama_model> --prompt_file <path_to_prompt_file> --quantization --enable_llamaguard_content_safety`


<|MERGE_RESOLUTION|>--- conflicted
+++ resolved
@@ -2,21 +2,12 @@
 <!-- markdown-link-check-disable -->
 Meta Llama Guard is a language model that provides input and output guardrails for LLM inference. For more details and model cards, please visit the main repository for each model, [Meta Llama Guard](https://github.com/meta-llama/PurpleLlama/tree/main/Llama-Guard) and Meta [Llama Guard 2](https://github.com/meta-llama/PurpleLlama/tree/main/Llama-Guard2).
 
-<<<<<<< HEAD
-This folder contains example notebooks on running Llama Guard stand alone and validating Llama Guard performance against a reference dataset. The dataset is not provided, only the format in which it should be to use the scripts out of the box. Additionally, Llama Guard is being used as an optional safety checker when running the regular Llama [inference script](../../inference/local_inference/inference.py).
-
-## Requirements
-1. Access to Llama guard model weights on Hugging Face. To get access, follow the steps described [here](https://github.com/facebookresearch/PurpleLlama/tree/main/Llama-Guard#download)
-2. Llama recipes package and it's dependencies [installed](https://github.com/albertodepaola/llama-recipes/blob/llama-guard-data-formatter-example/README.md#installation)
-3. A GPU with 8GB or available memory or more. 
-=======
-This folder contains an example file to run inference with a locally hosted model, either using the Hugging Face Hub or a local path. 
+This folder contains an example file to run inference with a locally hosted model, either using the Hugging Face Hub or a local path. A validation notebook to check Llama Guard's performance against a reference dataset. The dataset is not provided, only the format in which it should be to use the scripts out of the box. Additionally, Llama Guard is being used as an optional safety checker when running the regular Llama [inference script](../../inference/local_inference/inference.py)
 
 ## Requirements
 1. Access to Llama guard model weights on Hugging Face. To get access, follow the steps described [here](https://github.com/facebookresearch/PurpleLlama/tree/main/Llama-Guard#download)
 2. Llama recipes package and it's dependencies [installed](https://github.com/meta-llama/llama-recipes?tab=readme-ov-file#installing)
 
->>>>>>> 88324236
 
 ## Llama Guard inference notebook
 For testing, you can add User or User/Agent interactions into the prompts list and the run the script to verify the results. When the conversation has one or more Agent responses, it's considered of type agent. 
@@ -41,19 +32,15 @@
 
 To run the samples, execute the [Inference notebook](inference.ipynb).
 
-<<<<<<< HEAD
-## Llama Guard validation notebook
-=======
-`python recipes/responsible_ai/llama_guard/inference.py`
->>>>>>> 88324236
-
-For more details on how to evaluate the performance of the model against a custom dataset, refer to the [Validation](validation.ipynb) notebook.
-
 To run it with a local model, you can use the `model_id` param in the inference script:
 
 `python recipes/responsible_ai/llama_guard/inference.py --model_id=/home/ubuntu/models/llama3/llama_guard_2-hf/ --llama_guard_version=LLAMA_GUARD_2`
 
 Note: Make sure to also add the llama_guard_version if when it does not match the default, the script allows you to run the prompt format from Meta Llama Guard 1 on Meta Llama Guard 2
+
+## Llama Guard validation notebook
+
+For more details on how to evaluate the performance of the model against a custom dataset, refer to the [Validation](validation.ipynb) notebook.
 
 ## Inference Safety Checker
 When running the regular inference script with prompts, Meta Llama Guard will be used as a safety checker on the user prompt and the model output. If both are safe, the result will be shown, else a message with the error will be shown, with the word unsafe and a comma separated list of categories infringed. Meta Llama Guard is always loaded quantized using Hugging Face Transformers library with bitsandbytes.
