--- conflicted
+++ resolved
@@ -14,19 +14,10 @@
 from transformers import default_data_collator
 from transformers.data import DataCollatorForSeq2Seq
 
-<<<<<<< HEAD
-from llama_recipes.configs import (datasets,
-                                   lora_config,
-                                   llama_adapter_config,
-                                   prefix_config,
-                                   train_config,
-                                   aim_config,  # Aim tracker config
-                                  )
-=======
 from llama_recipes.configs import datasets, lora_config, llama_adapter_config, prefix_config, train_config
 from llama_recipes.data.sampler import LengthBasedBatchSampler, DistributedLengthBasedBatchSampler
 from llama_recipes.utils.dataset_utils import DATASET_PREPROC
->>>>>>> 38df368a
+from llama_recipes.configs import aim_config
 
 from llama_recipes.utils.dataset_utils import DATASET_PREPROC
 
@@ -50,13 +41,10 @@
             elif isinstance(config, train_config):
                 print(f"Warning: unknown parameter {k}")
 
-<<<<<<< HEAD
 def generate_dict_from_configs(config):
     # Convert the config objects to dictionaries, 
     # converting all values to strings to ensure they can be serialized
     return {k: str(v) for k, v in vars(config).items() if not k.startswith('__') and not callable(v)}
-=======
->>>>>>> 38df368a
 
 def generate_peft_config(train_config, kwargs):
     configs = (lora_config, llama_adapter_config, prefix_config)
@@ -81,7 +69,6 @@
     dataset_config = {k:v for k, v in inspect.getmembers(datasets)}[train_config.dataset]()
 
     update_config(dataset_config, **kwargs)
-<<<<<<< HEAD
     
     return dataset_config
 
@@ -98,10 +85,6 @@
 
     update_config(tracker_config, **kwargs)
     return tracker_config
-=======
-
-    return  dataset_config
-
 
 def get_dataloader_kwargs(train_config, dataset, tokenizer, mode):
         kwargs = {}
@@ -132,5 +115,4 @@
         else:
             raise ValueError(f"Unknown batching strategy: {train_config.batching_strategy}")
 
-        return kwargs
->>>>>>> 38df368a
+        return kwargs