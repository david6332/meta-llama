--- conflicted
+++ resolved
@@ -81,14 +81,11 @@
                         else:
                             batch[key] = batch[key].to(local_rank)
                     else:
-<<<<<<< HEAD
+
                         if is_xpu_available():
                             batch[key] = batch[key].to('xpu:0')
                         else:
                             batch[key] = batch[key].to('cuda:0')              
-=======
-                        batch[key] = batch[key].to('cuda:0')
->>>>>>> 38df368a
                 with autocast():
                     loss = model(**batch).loss
                 loss = loss / gradient_accumulation_steps
@@ -374,13 +371,9 @@
 
 def get_policies(cfg, rank):
     """Get the policies for mixed precision and fsdp wrapping"""
-<<<<<<< HEAD
+
     
     verify_bfloat_support = ((
-=======
-
-    verify_bfloat_support = (
->>>>>>> 38df368a
     torch.version.cuda
     and torch.cuda.is_bf16_supported()
     and packaging.version.parse(torch.version.cuda).release >= (11, 0)
