--- conflicted
+++ resolved
@@ -78,10 +78,6 @@
         with MemoryTrace() as memtrace:  # track the memory usage
             model.train()
             total_loss = 0.0
-<<<<<<< HEAD
-=======
-            data_set_len = 0
->>>>>>> 2243b962
             for step, batch in enumerate(tqdm(train_dataloader,colour="blue", desc=f"Training Epoch{epoch}")):
                 for key in batch.keys():
                     if train_config.enable_fsdp:
@@ -134,15 +130,6 @@
             print(f"Cuda Malloc retires : {memtrace.cuda_malloc_retires}")
             print(f"CPU Total Peak Memory consumed during the train (max): {memtrace.cpu_peaked + memtrace.cpu_begin} GB")
         
-<<<<<<< HEAD
-=======
-        print(f"Max CUDA memory allocated was {memtrace.peak} GB")
-        print(f"Max CUDA memory reserved was {memtrace.max_reserved} GB")
-        print(f"Peak active CUDA memory was {memtrace.peak_active_gb} GB")
-        print(f"Cuda Malloc retires : {memtrace.cuda_malloc_retires}")
-        print(f"CPU Total Peak Memory consumed during the train (max): {memtrace.cpu_peaked + memtrace.cpu_begin} GB")
->>>>>>> 2243b962
-        
         # Update the learning rate as needed
         lr_scheduler.step()
           
